package com.jcdecaux.datacorp.spark.storage.cassandra

import com.datastax.driver.core.exceptions.AlreadyExistsException
import com.datastax.spark.connector._
import com.jcdecaux.datacorp.spark.internal.Logging
import org.apache.spark.sql.cassandra._
import org.apache.spark.sql.{DataFrame, SaveMode, SparkSession}

/**
  * CassandraConnector establish the connection to a given cassandra table of a given keyspace
  */
trait CassandraConnector extends Logging {

  val keyspace: String
  val table: String
  val spark: SparkSession
  val partitionKeyColumns: Option[Seq[String]]
  val clusteringKeyColumns: Option[Seq[String]]

  /**
    * Read a cassandra table
    *
    * @param spark    spark session
    * @param table    table name
    * @param keyspace keyspace name
    * @return
    */
  private[this] def readCassandra(spark: SparkSession, table: String, keyspace: String): DataFrame = {
<<<<<<< HEAD
    logger.debug(s"Read Cassandra table $keyspace.$table")
=======
    log.debug(s"Read $keyspace.$table")
>>>>>>> e53725d8
    spark.read.cassandraFormat(table, keyspace).load()
  }

  /**
    * Read a cassandra table
    *
    * @return
    */
  protected def readCassandra(): DataFrame = {
    this.readCassandra(this.spark, this.table, this.keyspace)
  }

  /**
    * Write a DataFrame into a Cassandra table
    *
    * @param df       DataFrame to be saved
    * @param table    table name
    * @param keyspace keyspace name
    */
  private[this] def writeCassandra(df: DataFrame, table: String, keyspace: String): Unit = {
<<<<<<< HEAD
    logger.debug(s"Write DataFrame to Cassandra table $keyspace.$table")
=======
    log.debug(s"Write DataFrame to $keyspace.$table")
>>>>>>> e53725d8
    df.write
      .cassandraFormat(table, keyspace)
      .mode(SaveMode.Append)
      .save()
  }

  /**
    * Write a DataFrame into a Cassandra table
    *
    * @param df DataFrame to be saved
    */
  protected def writeCassandra(df: DataFrame): Unit = {
    this.writeCassandra(df, this.table, this.keyspace)
  }

  /**
    * Create a Cassandra table for a DataFrame
    *
    * @param df DataFrame that will be used to create Cassandra table
    */
  protected def createCassandra(df: DataFrame): Unit = {
    log.debug(s"Create cassandra table $keyspace.$table")
    log.debug(s"Partition keys: ${partitionKeyColumns.get.mkString(", ")}")
    log.debug(s"Clustering keys: ${clusteringKeyColumns.get.mkString(", ")}")
    try {
      df.createCassandraTable(keyspace, table, partitionKeyColumns, clusteringKeyColumns)
    } catch {
      case _: AlreadyExistsException => log.warn(s"Table $keyspace.$table already exist, append data to it")
    }
  }

  /**
    * Delete a record
    *
    * @param query    query string
    * @param keyspace keyspace name
    */
  private[this] def deleteCassandra(query: String, table: String, keyspace: String): Unit = {
    spark.sparkContext.cassandraTable(keyspace, table)
      .where(query)
      .deleteFromCassandra(keyspace, table)
  }

  /**
    * Delete a record
    *
    * @param query query string
    */
  protected def deleteCassandra(query: String): Unit = {
    this.deleteCassandra(query, this.table, this.keyspace)
  }
}<|MERGE_RESOLUTION|>--- conflicted
+++ resolved
@@ -26,11 +26,7 @@
     * @return
     */
   private[this] def readCassandra(spark: SparkSession, table: String, keyspace: String): DataFrame = {
-<<<<<<< HEAD
-    logger.debug(s"Read Cassandra table $keyspace.$table")
-=======
-    log.debug(s"Read $keyspace.$table")
->>>>>>> e53725d8
+    log.debug(s"Read Cassandra table $keyspace.$table")
     spark.read.cassandraFormat(table, keyspace).load()
   }
 
@@ -51,11 +47,7 @@
     * @param keyspace keyspace name
     */
   private[this] def writeCassandra(df: DataFrame, table: String, keyspace: String): Unit = {
-<<<<<<< HEAD
-    logger.debug(s"Write DataFrame to Cassandra table $keyspace.$table")
-=======
-    log.debug(s"Write DataFrame to $keyspace.$table")
->>>>>>> e53725d8
+    log.debug(s"Write DataFrame to Cassandra table $keyspace.$table")
     df.write
       .cassandraFormat(table, keyspace)
       .mode(SaveMode.Append)
