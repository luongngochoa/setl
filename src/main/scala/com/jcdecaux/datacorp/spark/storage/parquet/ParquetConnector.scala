--- conflicted
+++ resolved
@@ -18,11 +18,7 @@
     * @return
     */
   protected def readParquet(): DataFrame = {
-<<<<<<< HEAD
-    logger.debug(s"Reading Parquet file from $path")
-=======
-    log.debug(s"Reading csv file from $path")
->>>>>>> e53725d8
+    log.debug(s"Reading Parquet file from $path")
     this.spark.read.parquet(path)
   }
 
@@ -32,11 +28,7 @@
     * @param df dataframe
     */
   protected def writeParquet(df: DataFrame, saveMode: SaveMode): Unit = {
-<<<<<<< HEAD
-    logger.debug(s"Write DataFrame to $path in Parquet format")
-=======
-    log.debug(s"Write DataFrame to $path")
->>>>>>> e53725d8
+    log.debug(s"Write DataFrame to $path in Parquet format")
     df.write
       .mode(saveMode)
       .option("path", path)
