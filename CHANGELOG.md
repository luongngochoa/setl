--- conflicted
+++ resolved
@@ -1,8 +1,3 @@
-<<<<<<< HEAD
-## 0.2.1 (2019-06-03)
-- Removed unnecessary Type variable in `Connector` 
-- Add enumeration `AppEnv`
-=======
 ## 0.2.4 (2019-06-11)
 - Adding DynamoDB Repository
 
@@ -20,7 +15,6 @@
   val repo = new SparkRepositoryBuilder[TestObject](config).setSpark(spark).build().get()
   ```
 - Added enumeration `AppEnv`
->>>>>>> 7e8c7c57
 
 ## 0.2.0 (2019-05-21)
 - Changed spark version to 2.4.3
